__pycache__
IMG_1629.JPG
new_IMG_1629.JPG
oldgui.py
RealESRGAN_weights-20250702T105314Z-1-001.zip
Real-ESRGAN
weights/
run_upscaller.bat
index.html
gui_test.py
build/
results/
.env
<<<<<<< HEAD
.DS_Store
=======
backend/Models
>>>>>>> 7f574944
<|MERGE_RESOLUTION|>--- conflicted
+++ resolved
@@ -11,8 +11,8 @@
 build/
 results/
 .env
-<<<<<<< HEAD
 .DS_Store
-=======
 backend/Models
->>>>>>> 7f574944
+
+# Do NOT ignore .env in frontend/. Used for shared envs
+!frontend/.env